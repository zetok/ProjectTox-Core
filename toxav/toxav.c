--- conflicted
+++ resolved
@@ -193,41 +193,7 @@
  */
 void toxav_kill ( ToxAv *av )
 {
-<<<<<<< HEAD
-    int i;
-=======
     uint32_t i;
-    DECODE_PACKET *p;
-
-    av->exit = 1;
-    pthread_mutex_lock(&av->decode_cond_mutex);
-    pthread_cond_signal(&av->decode_cond);
-
-    if (av->exit) {
-        pthread_cond_wait(&av->decode_cond, &av->decode_cond_mutex);
-    }
-
-    pthread_mutex_unlock(&av->decode_cond_mutex);
-
-    pthread_mutex_destroy(&av->decode_cond_mutex);
-    pthread_cond_destroy(&av->decode_cond);
-
-    for (i = 0; i != VIDEO_DECODE_QUEUE_SIZE; i++) {
-        p = av->video_decode_queue[i];
-
-        if (p) {
-            free(p);
-        }
-    }
-
-    for (i = 0; i != AUDIO_DECODE_QUEUE_SIZE; i++) {
-        p = av->audio_decode_queue[i];
-
-        if (p) {
-            free(p);
-        }
-    }
->>>>>>> d08d0323
 
     for (i = 0; i < av->max_calls; i ++) {
         if ( av->calls[i].crtps[audio_index] )
