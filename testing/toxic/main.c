/*
 * Toxic -- Tox Curses Client
 */

#include <curses.h>
#include <errno.h>
#include <stdio.h>
#include <stdlib.h>
#include <stdbool.h>
#include <stdint.h>
#include <signal.h>

#ifdef _win32
#include <direct.h>
#else
#include <sys/stat.h>
#include <sys/types.h>
#endif

#include "../../core/Messenger.h"
#include "../../core/network.h"

#include "configdir.h"
#include "windows.h"
#include "prompt.h"
#include "friendlist.h"


<<<<<<< HEAD
extern int friendlist_onFriendAdded(Messenger *m, int num);
extern void disable_chatwin(int f_num);
extern int add_req(uint8_t *public_key); // XXX
extern unsigned char *hex_string_to_bin(char hex_string[]);

static int store_data(char*);

/* Holds status of chat windows */
char WINDOW_STATUS[MAX_WINDOW_SLOTS];

#ifndef TOXICVER
#define TOXICVER "NOVER" //Use the -D flag to set this
#endif

static ToxWindow windows[MAX_WINDOW_SLOTS];
static ToxWindow* prompt;

static Messenger *m;
static char *DATA_FILE;

int w_num;
int active_window;

/* CALLBACKS START */
void on_request(uint8_t *public_key, uint8_t *data, uint16_t length, void* userdata)
{
  int n = add_req(public_key);
  wprintw(prompt->window, "\nFriend request from:\n");

  int i;
  for (i = 0; i < KEY_SIZE_BYTES; ++i) {
    wprintw(prompt->window, "%02x", public_key[i] & 0xff);
  }

  wprintw(prompt->window, "\nWith the message: %s\n", data);
  wprintw(prompt->window, "\nUse \"accept %d\" to accept it.\n", n);

  for (i = 0; i < MAX_WINDOW_SLOTS; ++i) {
    if (windows[i].onFriendRequest != NULL)
      windows[i].onFriendRequest(&windows[i], public_key, data, length);
  }
}

void on_message(Messenger *m, int friendnumber, uint8_t *string, uint16_t length, void* userdata)
{
  int i;
  for (i = 0; i < MAX_WINDOW_SLOTS; ++i) {
    if (windows[i].onMessage != NULL)
      windows[i].onMessage(&windows[i], m, friendnumber, string, length);
  }
}

void on_action(Messenger *m, int friendnumber, uint8_t *string, uint16_t length, void* userdata)
{
  int i;
  for (i = 0; i < MAX_WINDOW_SLOTS; ++i) {
    if (windows[i].onAction != NULL)
      windows[i].onAction(&windows[i], m, friendnumber, string, length);
  }
}

void on_nickchange(Messenger *m, int friendnumber, uint8_t *string, uint16_t length, void* userdata)
{
  wprintw(prompt->window, "\n(nickchange) %d: %s\n", friendnumber, string);
  int i;
  for (i = 0; i < MAX_WINDOW_SLOTS; ++i) {
    if (windows[i].onNickChange != NULL)
      windows[i].onNickChange(&windows[i], friendnumber, string, length);
  }
}

void on_statuschange(Messenger *m, int friendnumber, uint8_t *string, uint16_t length, void* userdata)
{
  wprintw(prompt->window, "\n(statuschange) %d: %s\n", friendnumber, string);
  int i;
  for (i=0; i<MAX_WINDOW_SLOTS; ++i) {
    if (windows[i].onStatusChange != NULL)
      windows[i].onStatusChange(&windows[i], friendnumber, string, length);
  }
}

void on_friendadded(int friendnumber)
{
    friendlist_onFriendAdded(m, friendnumber);
    int st;
    if ((st = store_data(DATA_FILE)) != 0) {
        wprintw(prompt->window, "\nCould not store messenger, error code: %d\n", st);
    }
=======
void on_window_resize(int sig) 
{
    endwin();
    refresh();
    clear();
>>>>>>> bf6c04b2
}

static void init_term()
{
  /* Setup terminal */
  signal(SIGWINCH, on_window_resize);
  initscr();
  cbreak();
  keypad(stdscr, 1);
  noecho();
  timeout(100);

  if (has_colors()) {
    start_color();
    init_pair(1, COLOR_GREEN, COLOR_BLACK);
    init_pair(2, COLOR_CYAN, COLOR_BLACK);
    init_pair(3, COLOR_RED, COLOR_BLACK);
    init_pair(4, COLOR_BLUE, COLOR_BLACK);
    init_pair(5, COLOR_YELLOW, COLOR_BLACK);
  }
  refresh();
}

static Messenger *init_tox()
{
  /* Init core */
  Messenger *m = initMessenger();

  /* Callbacks */
  m_callback_friendrequest(m, on_request, NULL);
  m_callback_friendmessage(m, on_message, NULL);
  m_callback_namechange(m, on_nickchange, NULL);
  m_callback_statusmessage(m, on_statuschange, NULL);
  m_callback_action(m, on_action, NULL);
#ifdef __linux__
  setname(m, (uint8_t*) "Cool guy", sizeof("Cool guy"));
#elif WIN32
  setname(m, (uint8_t*) "I should install GNU/Linux", sizeof("I should install GNU/Linux"));
#else
  setname(m, (uint8_t*) "Hipster", sizeof("Hipster"));
#endif
  return m;
}

#define MAXLINE 90    /* Approx max number of chars in a sever line (IP + port + key) */
#define MINLINE 70
#define MAXSERVERS 50

/* Connects to a random DHT server listed in the DHTservers file */
int init_connection(void)
{
  if (DHT_isconnected())
    return 0;

  FILE *fp = fopen("../../../other/DHTservers", "r");
  if (!fp)
    return 1;

  char servers[MAXSERVERS][MAXLINE];
  char line[MAXLINE];
  int linecnt = 0;
  while (fgets(line, sizeof(line), fp) && linecnt < MAXSERVERS) {
    if (strlen(line) > MINLINE)
      strcpy(servers[linecnt++], line);
  }
  if (linecnt < 1) {
    fclose(fp);
    return 2;
  }
  fclose(fp);

  char *server = servers[rand() % linecnt];
  char *ip = strtok(server, " ");
  char *port = strtok(NULL, " ");
  char *key = strtok(NULL, " ");
  if (!ip || !port || !key)
    return 3;

  IP_Port dht;
  dht.port = htons(atoi(port));
  uint32_t resolved_address = resolve_addr(ip);
  if (resolved_address == 0)
    return 0;
  dht.ip.i = resolved_address;
  unsigned char *binary_string = hex_string_to_bin(key);
  DHT_bootstrap(dht, binary_string);
  free(binary_string);
  return 0;
}

static void do_tox(Messenger *m, ToxWindow * prompt)
{
  static int conn_try = 0;
  static int conn_err = 0;
  static bool dht_on = false;
  if (!dht_on && !DHT_isconnected() && !(conn_try++ % 100)) {
    if (!conn_err) {
      conn_err = init_connection();
      wprintw(prompt->window, "\nEstablishing connection...\n");
      if (conn_err)
	wprintw(prompt->window, "\nAuto-connect failed with error code %d\n", conn_err);
    }
  }
  else if (!dht_on && DHT_isconnected()) {
    dht_on = true;
    wprintw(prompt->window, "\nDHT connected.\n");
  }
  else if (dht_on && !DHT_isconnected()) {
    dht_on = false;
    wprintw(prompt->window, "\nDHT disconnected. Attempting to reconnect.\n");
  }
  doMessenger(m);
}

<<<<<<< HEAD
static void populate_friends()
=======
static void load_data(Messenger *m, char *path)
>>>>>>> bf6c04b2
{
    wprintw(prompt->window, "Populating friends...\n");
    uint32_t i;
    for (i = 0; i < m->numfriends; i++) {
        wprintw(prompt->window, "Added friend %d\n", i);
        friendlist_onFriendAdded(m, i);
    }
}

/*
 * Store Messenger data to path
 * Return 0 Messenger stored successfully
 * Return 1 malloc failed
 * Return 2 fopen failed
 * Return 3 fwrite failed
 */
static int store_data(char *path)
{
    FILE *fd;
    size_t len;
    uint8_t *buf;

    len = Messenger_size(m);
    buf = malloc(len);
    if (buf == NULL) {
        return 1;
    }
    Messenger_save(m, buf);

    fd = fopen(path, "w");
    if (fd == NULL) {
        free(buf);
        return 2;
    }

    if (fwrite(buf, len, 1, fd) != 1) {
        free(buf);
        fclose(fd);
        return 3;
    }

    free(buf);
    fclose(fd);

    wprintw(prompt->window, "Messenger stored\n");

    return 0;
}

static void load_data(char *path) {
    FILE *fd;
    size_t len;
    uint8_t *buf;

    if ((fd = fopen(path, "r")) != NULL) {
        fseek(fd, 0, SEEK_END);
        len = ftell(fd);
        fseek(fd, 0, SEEK_SET);

        buf = malloc(len);
        if (buf == NULL) {
            fprintf(stderr, "malloc() failed.\n");
            fclose(fd);
            endwin();
            exit(1);
        }
        if (fread(buf, len, 1, fd) != 1) {
            fprintf(stderr, "fread() failed.\n");
            free(buf);
            fclose(fd);
            endwin();
            exit(1);
        }
        if (Messenger_load(m, buf, len) != 0) {
            fprintf(stderr, "Problem while loading messenger");
        }
        free(buf);
        fclose(fd);
    } else {
        int st;
        if ((st = store_data(path)) != 0) {
            fprintf(stderr, "storing messenger failed with error code: %d", st);
            endwin();
            exit(1);
        }
    }
}

int main(int argc, char *argv[])
{
  char *user_config_dir = get_user_config_dir();
<<<<<<< HEAD
  int config_err = create_user_config_dir(user_config_dir);
  if(config_err) {
    DATA_FILE = "data";
  } else {
    DATA_FILE = malloc(strlen(user_config_dir) + strlen(CONFIGDIR) + strlen("data") + 1);
    strcpy(DATA_FILE, user_config_dir);
    strcat(DATA_FILE, CONFIGDIR);
    strcat(DATA_FILE, "data");
  }
  free(user_config_dir);
=======
  char *DATA_FILE = NULL;
  int config_err = 0;
>>>>>>> bf6c04b2

  int f_loadfromfile = 1;
  int f_flag = 0;
  int i = 0;
  for (i = 0; i < argc; ++i) {
    if (argv[i] == NULL)
      break;
    else if (argv[i][0] == '-') {
      if (argv[i][1] == 'f') {
        if (argv[i + 1] != NULL)
          DATA_FILE = strdup(argv[i + 1]);
        else
          f_flag = -1;
      } else if (argv[i][1] == 'n') {
          f_loadfromfile = 0;
      }
    }
  }

  if (DATA_FILE == NULL ) {
    config_err = create_user_config_dir(user_config_dir);
    if (config_err) {
      DATA_FILE = strdup("data");
    } else {
      DATA_FILE = malloc(strlen(user_config_dir) + strlen(CONFIGDIR) + strlen("data") + 1);
      strcpy(DATA_FILE, user_config_dir);
      strcat(DATA_FILE, CONFIGDIR);
      strcat(DATA_FILE, "data");
    }
  }
  free(user_config_dir);

  init_term();
  Messenger *m = init_tox();
  ToxWindow *prompt = init_windows(m);
  init_window_status();

<<<<<<< HEAD
  if(f_loadfromfile) {
      load_data(DATA_FILE);
      populate_friends();
  }
=======
  if(f_loadfromfile)
    load_data(m, DATA_FILE);
  free(DATA_FILE);
>>>>>>> bf6c04b2

  if (f_flag == -1) {
    attron(COLOR_PAIR(3) | A_BOLD);
    wprintw(prompt->window, "You passed '-f' without giving an argument.\n"
                            "defaulting to 'data' for a keyfile...\n");
    attroff(COLOR_PAIR(3) | A_BOLD);
  }

  if(config_err) {
    attron(COLOR_PAIR(3) | A_BOLD);
    wprintw(prompt->window, "Unable to determine configuration directory.\n"
                            "defaulting to 'data' for a keyfile...\n");
    attroff(COLOR_PAIR(3) | A_BOLD);
  }
  while(true) {
    /* Update tox */
    do_tox(m, prompt);

    /* Draw */
    draw_active_window(m);
  }

  cleanupMessenger(m);
  free(DATA_FILE);

  return 0;
}<|MERGE_RESOLUTION|>--- conflicted
+++ resolved
@@ -26,102 +26,11 @@
 #include "friendlist.h"
 
 
-<<<<<<< HEAD
-extern int friendlist_onFriendAdded(Messenger *m, int num);
-extern void disable_chatwin(int f_num);
-extern int add_req(uint8_t *public_key); // XXX
-extern unsigned char *hex_string_to_bin(char hex_string[]);
-
-static int store_data(char*);
-
-/* Holds status of chat windows */
-char WINDOW_STATUS[MAX_WINDOW_SLOTS];
-
-#ifndef TOXICVER
-#define TOXICVER "NOVER" //Use the -D flag to set this
-#endif
-
-static ToxWindow windows[MAX_WINDOW_SLOTS];
-static ToxWindow* prompt;
-
-static Messenger *m;
-static char *DATA_FILE;
-
-int w_num;
-int active_window;
-
-/* CALLBACKS START */
-void on_request(uint8_t *public_key, uint8_t *data, uint16_t length, void* userdata)
-{
-  int n = add_req(public_key);
-  wprintw(prompt->window, "\nFriend request from:\n");
-
-  int i;
-  for (i = 0; i < KEY_SIZE_BYTES; ++i) {
-    wprintw(prompt->window, "%02x", public_key[i] & 0xff);
-  }
-
-  wprintw(prompt->window, "\nWith the message: %s\n", data);
-  wprintw(prompt->window, "\nUse \"accept %d\" to accept it.\n", n);
-
-  for (i = 0; i < MAX_WINDOW_SLOTS; ++i) {
-    if (windows[i].onFriendRequest != NULL)
-      windows[i].onFriendRequest(&windows[i], public_key, data, length);
-  }
-}
-
-void on_message(Messenger *m, int friendnumber, uint8_t *string, uint16_t length, void* userdata)
-{
-  int i;
-  for (i = 0; i < MAX_WINDOW_SLOTS; ++i) {
-    if (windows[i].onMessage != NULL)
-      windows[i].onMessage(&windows[i], m, friendnumber, string, length);
-  }
-}
-
-void on_action(Messenger *m, int friendnumber, uint8_t *string, uint16_t length, void* userdata)
-{
-  int i;
-  for (i = 0; i < MAX_WINDOW_SLOTS; ++i) {
-    if (windows[i].onAction != NULL)
-      windows[i].onAction(&windows[i], m, friendnumber, string, length);
-  }
-}
-
-void on_nickchange(Messenger *m, int friendnumber, uint8_t *string, uint16_t length, void* userdata)
-{
-  wprintw(prompt->window, "\n(nickchange) %d: %s\n", friendnumber, string);
-  int i;
-  for (i = 0; i < MAX_WINDOW_SLOTS; ++i) {
-    if (windows[i].onNickChange != NULL)
-      windows[i].onNickChange(&windows[i], friendnumber, string, length);
-  }
-}
-
-void on_statuschange(Messenger *m, int friendnumber, uint8_t *string, uint16_t length, void* userdata)
-{
-  wprintw(prompt->window, "\n(statuschange) %d: %s\n", friendnumber, string);
-  int i;
-  for (i=0; i<MAX_WINDOW_SLOTS; ++i) {
-    if (windows[i].onStatusChange != NULL)
-      windows[i].onStatusChange(&windows[i], friendnumber, string, length);
-  }
-}
-
-void on_friendadded(int friendnumber)
-{
-    friendlist_onFriendAdded(m, friendnumber);
-    int st;
-    if ((st = store_data(DATA_FILE)) != 0) {
-        wprintw(prompt->window, "\nCould not store messenger, error code: %d\n", st);
-    }
-=======
 void on_window_resize(int sig) 
 {
     endwin();
     refresh();
     clear();
->>>>>>> bf6c04b2
 }
 
 static void init_term()
@@ -236,117 +145,68 @@
   doMessenger(m);
 }
 
-<<<<<<< HEAD
-static void populate_friends()
-=======
 static void load_data(Messenger *m, char *path)
->>>>>>> bf6c04b2
-{
-    wprintw(prompt->window, "Populating friends...\n");
-    uint32_t i;
-    for (i = 0; i < m->numfriends; i++) {
-        wprintw(prompt->window, "Added friend %d\n", i);
-        friendlist_onFriendAdded(m, i);
-    }
-}
-
-/*
- * Store Messenger data to path
- * Return 0 Messenger stored successfully
- * Return 1 malloc failed
- * Return 2 fopen failed
- * Return 3 fwrite failed
- */
-static int store_data(char *path)
-{
-    FILE *fd;
-    size_t len;
-    uint8_t *buf;
-
+{
+  FILE *fd;
+  size_t len;
+  uint8_t *buf;
+
+  if ((fd = fopen(path, "r")) != NULL) {
+    fseek(fd, 0, SEEK_END);
+    len = ftell(fd);
+    fseek(fd, 0, SEEK_SET);
+
+    buf = malloc(len);
+    if (buf == NULL) {
+      fprintf(stderr, "malloc() failed.\n");
+      fclose(fd);
+      endwin();
+      exit(1);
+    }
+    if (fread(buf, len, 1, fd) != 1){
+      fprintf(stderr, "fread() failed.\n");
+      free(buf);
+      fclose(fd);
+      endwin();
+      exit(1);
+    }
+    Messenger_load(m, buf, len);
+  }
+  else {
     len = Messenger_size(m);
     buf = malloc(len);
     if (buf == NULL) {
-        return 1;
+      fprintf(stderr, "malloc() failed.\n");
+      endwin();
+      exit(1);
     }
     Messenger_save(m, buf);
 
     fd = fopen(path, "w");
     if (fd == NULL) {
-        free(buf);
-        return 2;
-    }
-
-    if (fwrite(buf, len, 1, fd) != 1) {
-        free(buf);
-        fclose(fd);
-        return 3;
-    }
-
-    free(buf);
-    fclose(fd);
-
-    wprintw(prompt->window, "Messenger stored\n");
-
-    return 0;
-}
-
-static void load_data(char *path) {
-    FILE *fd;
-    size_t len;
-    uint8_t *buf;
-
-    if ((fd = fopen(path, "r")) != NULL) {
-        fseek(fd, 0, SEEK_END);
-        len = ftell(fd);
-        fseek(fd, 0, SEEK_SET);
-
-        buf = malloc(len);
-        if (buf == NULL) {
-            fprintf(stderr, "malloc() failed.\n");
-            fclose(fd);
-            endwin();
-            exit(1);
-        }
-        if (fread(buf, len, 1, fd) != 1) {
-            fprintf(stderr, "fread() failed.\n");
-            free(buf);
-            fclose(fd);
-            endwin();
-            exit(1);
-        }
-        if (Messenger_load(m, buf, len) != 0) {
-            fprintf(stderr, "Problem while loading messenger");
-        }
-        free(buf);
-        fclose(fd);
-    } else {
-        int st;
-        if ((st = store_data(path)) != 0) {
-            fprintf(stderr, "storing messenger failed with error code: %d", st);
-            endwin();
-            exit(1);
-        }
-    }
+      fprintf(stderr, "fopen() failed.\n");
+      free(buf);
+      endwin();
+      exit(1);
+    }
+
+    if (fwrite(buf, len, 1, fd) != 1){
+      fprintf(stderr, "fwrite() failed.\n");
+      free(buf);
+      fclose(fd);
+      endwin();
+      exit(1);
+    }
+  }
+  free(buf);
+  fclose(fd);
 }
 
 int main(int argc, char *argv[])
 {
   char *user_config_dir = get_user_config_dir();
-<<<<<<< HEAD
-  int config_err = create_user_config_dir(user_config_dir);
-  if(config_err) {
-    DATA_FILE = "data";
-  } else {
-    DATA_FILE = malloc(strlen(user_config_dir) + strlen(CONFIGDIR) + strlen("data") + 1);
-    strcpy(DATA_FILE, user_config_dir);
-    strcat(DATA_FILE, CONFIGDIR);
-    strcat(DATA_FILE, "data");
-  }
-  free(user_config_dir);
-=======
   char *DATA_FILE = NULL;
   int config_err = 0;
->>>>>>> bf6c04b2
 
   int f_loadfromfile = 1;
   int f_flag = 0;
@@ -384,16 +244,9 @@
   ToxWindow *prompt = init_windows(m);
   init_window_status();
 
-<<<<<<< HEAD
-  if(f_loadfromfile) {
-      load_data(DATA_FILE);
-      populate_friends();
-  }
-=======
   if(f_loadfromfile)
     load_data(m, DATA_FILE);
   free(DATA_FILE);
->>>>>>> bf6c04b2
 
   if (f_flag == -1) {
     attron(COLOR_PAIR(3) | A_BOLD);
@@ -415,9 +268,6 @@
     /* Draw */
     draw_active_window(m);
   }
-
   cleanupMessenger(m);
-  free(DATA_FILE);
-
   return 0;
 }