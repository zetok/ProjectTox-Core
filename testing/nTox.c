--- conflicted
+++ resolved
@@ -358,11 +358,7 @@
     new_lines(msg);
 }
 
-<<<<<<< HEAD
-void load_key()
-=======
 void load_key(char *path)
->>>>>>> 9b6283c0
 {
     FILE *data_file = fopen(path, "r");
 
@@ -377,12 +373,8 @@
             exit(1);
         }
         Messenger_load(data, size);
-<<<<<<< HEAD
-    } else {
-=======
 
     } else { 
->>>>>>> 9b6283c0
         //else save new keys
         int size = Messenger_size();
         uint8_t data[size];
