/* nTox.c
 *
 * Textual frontend for Tox.
 *
 *  Copyright (C) 2013 Tox project All Rights Reserved.
 *
 *  This file is part of Tox.
 *
 *  Tox is free software: you can redistribute it and/or modify
 *  it under the terms of the GNU General Public License as published by
 *  the Free Software Foundation, either version 3 of the License, or
 *  (at your option) any later version.
 *
 *  Tox is distributed in the hope that it will be useful,
 *  but WITHOUT ANY WARRANTY; without even the implied warranty of
 *  MERCHANTABILITY or FITNESS FOR A PARTICULAR PURPOSE.  See the
 *  GNU General Public License for more details.
 *
 *  You should have received a copy of the GNU General Public License
 *  along with Tox.  If not, see <http://www.gnu.org/licenses/>.
 *  
 */

#include "nTox.h"
<<<<<<< HEAD
#include "misc_tools.h"
=======
#include "../core/misc_tools.h"
>>>>>>> 77ebbed9
#include <stdio.h>
#include <time.h>
#ifdef WIN32
#define c_sleep(x) Sleep(1*x)
#else
#include <unistd.h>
#define c_sleep(x) usleep(1000*x)
#endif

char lines[HISTORY][STRING_LENGTH];
char line[STRING_LENGTH];
int x,y;
int nick_before;

void new_lines(char *line)
{
    int i;
    for (i = HISTORY-1; i > 0; i--) 
        strcpy(lines[i],lines[i-1]);
    
    strcpy(lines[0],line);
    do_refresh();
}

void line_eval(char lines[HISTORY][STRING_LENGTH], char *line)
{
    if (line[0] == '/') {
        char command[STRING_LENGTH + 2] = "> ";
        strcat(command, line);
        new_lines(command);
        if (line[1] == 'f') { // add friend command: /f ID
            int i;
            char temp_id[128];
            for (i=0; i<128; i++) 
                temp_id[i] = line[i+3];
            int num = m_addfriend(hex_string_to_bin(temp_id), (uint8_t*)"Install Gentoo", sizeof("Install Gentoo"));
            char numstring[100];
            sprintf(numstring, "[i] added friend %d", num);
            new_lines(numstring);
            do_refresh();
        }
        else if (line[1] == 'd') {
            doMessenger();
        }
        else if (line[1] == 'm') { //message command: /m friendnumber messsage
            int i;
            size_t len = strlen(line);
            char numstring[len-3];
            char message[len-3];
            for (i=0; i<len; i++) {
                if (line[i+3] != ' ') {
                    numstring[i] = line[i+3];
                } else {
                    int j;
                    for (j=i+1; j<len; j++)
                        message[j-i-1] = line[j+3];
                    break;
                }
            }
            int num = atoi(numstring);
            m_sendmessage(num, (uint8_t*) message, sizeof(message));
        }
        else if (line[1] == 'n') {
            uint8_t name[MAX_NAME_LENGTH];
            int i = 0;
            size_t len = strlen(line);
            for (i=3; i<len; i++) {
                if (line[i] == 0 || line[i] == '\n') break;
                name[i - 3] = line[i];
            }
            name[i - 3] = 0;
            setname(name, i);
            char numstring[100];
            sprintf(numstring, "[i] changed nick to %s", (char*)name);
            new_lines(numstring);
        }
        else if (line[1] == 's') {
            uint8_t status[MAX_USERSTATUS_LENGTH];
            int i = 0;
            size_t len = strlen(line);
            for (i=3; i<len; i++) {
                if (line[i] == 0 || line[i] == '\n') break;
                status[i - 3] = line[i];
            }
            status[i - 3] = 0;
            m_set_userstatus(status, strlen((char*)status));
            char numstring[100];
            sprintf(numstring, "[i] changed status to %s", (char*)status);
            new_lines(numstring);
        }
        else if (line[1] == 'q') { //exit
            endwin();
            exit(EXIT_SUCCESS);
        }
    } else {
        //new_lines(line);
    }
}

void wrap(char output[STRING_LENGTH], char input[STRING_LENGTH], int line_width)
{
    int i = 0;
    strcpy(output,input);
    size_t len = strlen(output);
    for (i = line_width; i < len; i = i + line_width) {
        while (output[i] != ' ' && i != 0) {
            i--;
        }
        if (i > 0) {
            output[i] = '\n';
        }
    }
}

int count_lines(char *string)
{
    size_t len = strlen(string);
    int i;
    int count = 1;
    for (i=0; i < len; i++) {
        if (string[i] == '\n')
            count++;
    }
    return count;
}

char *appender(char *str, const char c)
{
    size_t len = strlen(str);
    if (len < STRING_LENGTH) {
        str[len + 1] = str[len];
        str[len] = c;
    }
    return str;
}

void do_refresh()
{
    int i;
    int count=0;
    int l;
    char wrap_output[STRING_LENGTH];
    for (i=0; i<HISTORY; i++) {
        wrap(wrap_output, lines[i], x);
        l = count_lines(wrap_output);
        count = count + l;
        if (count < y) {
            move(y-1-count,0);
            printw(wrap_output);
            clrtoeol();
        }
    }
    move(y-1,0);
    clrtoeol();
    printw(">> ");
    printw(line);
    clrtoeol();
    refresh();
}

void print_request(uint8_t *public_key, uint8_t *data, uint16_t length)
{
    new_lines("[i] received friend request");
    do_refresh();
    if (memcmp(data , "Install Gentoo", sizeof("Install Gentoo")) == 0)
    //if the request contained the message of peace the person is obviously a friend so we add him.
    {
        new_lines("[i] friend request accepted");
        do_refresh();
        int num = m_addfriend_norequest(public_key);
        char numchar[100];
        sprintf(numchar, "[i] added friendnumber %d", num);
        new_lines(numchar);
    }
}

void print_message(int friendnumber, uint8_t * string, uint16_t length)
{
    char name[MAX_NAME_LENGTH];
    getname(friendnumber, (uint8_t*)name);
    char msg[100+length+strlen(name)+1];
    time_t rawtime;
    struct tm * timeinfo;
    time ( &rawtime );
    timeinfo = localtime ( &rawtime );
    char* temp = asctime(timeinfo);
    size_t len = strlen(temp);
    temp[len-1]='\0';
    sprintf(msg, "[%d] %s <%s> %s", friendnumber, temp, name, string); // someone please fix this
    new_lines(msg);
}

void print_nickchange(int friendnumber, uint8_t *string, uint16_t length) {
    char name[MAX_NAME_LENGTH];
    getname(friendnumber, (uint8_t*)name);
    char msg[100+length];
    sprintf(msg, "[i] [%d] %s is now known as %s.", friendnumber, name, string);
    new_lines(msg);
}

void print_statuschange(int friendnumber, uint8_t *string, uint16_t length) {
    char name[MAX_NAME_LENGTH];
    getname(friendnumber, (uint8_t*)name);
    char msg[100+length+strlen(name)+1];
    sprintf(msg, "[i] [%d] %s's status changed to %s.", friendnumber, name, string);
    new_lines(msg);
}

void load_key(){
    FILE *data_file = NULL;
    if ((data_file = fopen("data","r"))) {
        //load keys
        fseek(data_file, 0, SEEK_END);
        int size = ftell(data_file);
        fseek(data_file, 0, SEEK_SET);
        uint8_t data[size];
        if(fread(data, sizeof(uint8_t), size, data_file) != size){
            printf("Error reading data file\nExiting.\n");
            exit(1);
        }
        Messenger_load(data, size);
    } else { 
        //else save new keys
        int size = Messenger_size();
        uint8_t data[size];
        Messenger_save(data);
        data_file = fopen("data","w");
        if(fwrite(data, sizeof(uint8_t), size, data_file) != size){
            printf("Error writing data file\nExiting.\n");
            exit(1);
        }
    }
   fclose(data_file);
}

int main(int argc, char *argv[])
{
    if (argc < 4) {
        printf("[!] Usage: %s [IP] [port] [public_key] <nokey>\n", argv[0]);
        exit(0);
    }
    int c;
    int on = 0;
    initMessenger();
    //if keyfiles exist
    if(argc > 4){
        if(strncmp(argv[4], "nokey", 6) < 0){
        //load_key();
        }
    } else {
        load_key();
    }
    m_callback_friendrequest(print_request);
    m_callback_friendmessage(print_message);
    m_callback_namechange(print_nickchange);
    m_callback_userstatus(print_statuschange);
    char idstring0[200];
    char idstring1[32][5];
    char idstring2[32][5];
    uint32_t i;
    for(i = 0; i < 32; i++)
    {
        if(self_public_key[i] < 16)
            strcpy(idstring1[i],"0");
        else 
            strcpy(idstring1[i], "");
        sprintf(idstring2[i], "%hhX",self_public_key[i]);
    }
    strcpy(idstring0,"[i] your ID: ");
    for (i=0; i<32; i++) {
        strcat(idstring0,idstring1[i]);
        strcat(idstring0,idstring2[i]);
    }
    initscr();
    noecho();
    raw();
    getmaxyx(stdscr,y,x);
    new_lines(idstring0);
    new_lines("[i] commands: /f ID (to add friend), /m friendnumber message  (to send message), /s status (to change status), /n nick (to change nickname), /q (to quit)");
    strcpy(line, "");
    IP_Port bootstrap_ip_port;
    bootstrap_ip_port.port = htons(atoi(argv[2]));
    int resolved_address = resolve_addr(argv[1]);
    if (resolved_address != -1)
        bootstrap_ip_port.ip.i = resolved_address;
    else 
        exit(1);
    
    DHT_bootstrap(bootstrap_ip_port, hex_string_to_bin(argv[3]));
    nodelay(stdscr, TRUE);
    while(true) {
        if (on == 0 && DHT_isconnected()) {
            new_lines("[i] connected to DHT\n[i] define username with /n");
            on = 1;
        }

        doMessenger();
        c_sleep(1);
        do_refresh();

        c = getch();

        if (c == ERR || c == 27)
            continue;

        getmaxyx(stdscr, y, x);
        if (c == '\n') {
            line_eval(lines, line);
            strcpy(line, "");
        } else if (c == 127) {
            line[strlen(line) - 1] = '\0';
        } else if (isalnum(c) || ispunct(c) || c == ' ') {
            strcpy(line, appender(line, (char) c));
        }
    }
    endwin();
    return 0;
}<|MERGE_RESOLUTION|>--- conflicted
+++ resolved
@@ -22,11 +22,8 @@
  */
 
 #include "nTox.h"
-<<<<<<< HEAD
 #include "misc_tools.h"
-=======
-#include "../core/misc_tools.h"
->>>>>>> 77ebbed9
+
 #include <stdio.h>
 #include <time.h>
 #ifdef WIN32
