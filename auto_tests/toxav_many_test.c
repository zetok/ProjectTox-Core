--- conflicted
+++ resolved
@@ -127,8 +127,6 @@
 static void callback_video(ToxAv *av, int32_t call_index, vpx_image_t *img)
 {
 }
-<<<<<<< HEAD
-
 void register_callbacks(ToxAv* av, void* data)
 {
     toxav_register_callstate_callback(av, callback_call_started, av_OnStart, data);
@@ -147,8 +145,6 @@
     toxav_register_audio_recv_callback(av, callback_audio);
     toxav_register_video_recv_callback(av, callback_video);
 }
-=======
->>>>>>> b63e4ad8
 /*************************************************************************************************/
 
 int call_running[3];
@@ -170,18 +166,9 @@
 
     uint8_t prepared_payload[RTP_PAYLOAD_SIZE];
 
-<<<<<<< HEAD
     register_callbacks(this_call->Caller.av, &status_control);
     register_callbacks(this_call->Callee.av, arg);
     
-=======
-    toxav_register_audio_recv_callback(this_call->Caller.av, callback_audio);
-    toxav_register_video_recv_callback(this_call->Caller.av, callback_video);
-    toxav_register_audio_recv_callback(this_call->Callee.av, callback_audio);
-    toxav_register_video_recv_callback(this_call->Callee.av, callback_video);
-
-
->>>>>>> b63e4ad8
     /* NOTE: CALLEE WILL ALWAHYS NEED CALL_IDX == 0 */
     while (call_running[this_call->idx]) {
 
@@ -230,23 +217,6 @@
                         int16_t storage[RTP_PAYLOAD_SIZE];
                         int recved;
 
-<<<<<<< HEAD
-=======
-                        /* Payload from CALLER */
-                        /*recved = toxav_recv_audio(this_call->Callee.av, 0, frame_size, storage);
-
-                        if ( recved ) {
-                            //ck_assert_msg(recved == 10 && memcmp(storage, sample_payload, 10) == 0, "Payload from CALLER is invalid");
-                        }*/
-
-                        /* Payload from CALLEE */
-                        /*recved = toxav_recv_audio(this_call->Caller.av, call_idx, frame_size, storage);
-
-                        if ( recved ) {
-                            //ck_assert_msg(recved == 10 && memcmp(storage, sample_payload, 10) == 0, "Payload from CALLEE is invalid");
-                        }*/
-
->>>>>>> b63e4ad8
                         c_sleep(20);
                     }
 
@@ -350,7 +320,6 @@
 
     ToxAv *uniqcallerav = toxav_new(caller, 3);
 
-<<<<<<< HEAD
     for (i = 0; i < 3; i ++) {
         status_control.calls[i].idx = i;
         
@@ -364,39 +333,6 @@
     }
         
     pthread_mutex_init(&muhmutex, NULL);
-=======
-    Status status_control = {
-        0,
-        {none, uniqcallerav, 0},
-        {none, toxav_new(callees[0], 1), 0},
-
-        0,
-        {none, uniqcallerav},
-        {none, toxav_new(callees[1], 1), 1},
-
-        0,
-        {none, uniqcallerav},
-        {none, toxav_new(callees[2], 1), 2}
-    };
-
-
-    toxav_register_callstate_callback(callback_call_started, av_OnStart, &status_control);
-    toxav_register_callstate_callback(callback_call_canceled, av_OnCancel, &status_control);
-    toxav_register_callstate_callback(callback_call_rejected, av_OnReject, &status_control);
-    toxav_register_callstate_callback(callback_call_ended, av_OnEnd, &status_control);
-    toxav_register_callstate_callback(callback_recv_invite, av_OnInvite, &status_control);
-
-    toxav_register_callstate_callback(callback_recv_ringing, av_OnRinging, &status_control);
-    toxav_register_callstate_callback(callback_recv_starting, av_OnStarting, &status_control);
-    toxav_register_callstate_callback(callback_recv_ending, av_OnEnding, &status_control);
-
-    toxav_register_callstate_callback(callback_recv_error, av_OnError, &status_control);
-    toxav_register_callstate_callback(callback_requ_timeout, av_OnRequestTimeout, &status_control);
-
-
-    pthread_mutex_init(&muhmutex, NULL);
-
->>>>>>> b63e4ad8
 
     for ( i = 0; i < 3; i++ ) 
         pthread_create(&status_control.calls[i].tid, NULL, in_thread_call, &status_control.calls[i]);
@@ -406,15 +342,7 @@
     for ( i = 0; i < 3; i++ )
         pthread_detach(status_control.calls[i].tid);
 
-<<<<<<< HEAD
     while (call_running[0] || call_running[1] || call_running[2]) {
-=======
-    while (
-        status_control.calls[0].Callee.status != Ended && status_control.calls[0].Caller.status != Ended &&
-        status_control.calls[1].Callee.status != Ended && status_control.calls[1].Caller.status != Ended &&
-        status_control.calls[2].Callee.status != Ended && status_control.calls[2].Caller.status != Ended
-    ) {
->>>>>>> b63e4ad8
         pthread_mutex_lock(&muhmutex);
 
         tox_do(bootstrap_node);
