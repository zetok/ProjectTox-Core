--- conflicted
+++ resolved
@@ -366,9 +366,6 @@
     m_callback_connectionstatus(m, function, userdata);
 }
 
-<<<<<<< HEAD
-/* Use these functions to bootstrap the client.
-=======
 /**********GROUP CHAT FUNCTIONS: WARNING WILL BREAK A LOT************/
 
 /* Set the callback for group invites.
@@ -444,8 +441,7 @@
 
 /******************END OF GROUP CHAT FUNCTIONS************************/
 
-/* Use this function to bootstrap the client.
->>>>>>> f8b979a9
+/* Use these functions to bootstrap the client.
  * Sends a get nodes request to the given node with ip port and public_key.
  */
 void tox_bootstrap_from_ip(void *tox, IP_Port ip_port, uint8_t *public_key)
