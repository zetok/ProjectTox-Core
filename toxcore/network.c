--- conflicted
+++ resolved
@@ -685,13 +685,6 @@
         if (a->family == AF_INET)
             return (a->ip4.in_addr.s_addr == b->ip4.in_addr.s_addr);
         else if (a->family == AF_INET6)
-<<<<<<< HEAD
-#ifdef WIN32
-            return IN6_ADDR_EQUAL(&a->ip6.in6_addr, &b->ip6.in6_addr);
-
-#else
-=======
->>>>>>> 4207b73c
             return IN6_ARE_ADDR_EQUAL(&a->ip6.in6_addr, &b->ip6.in6_addr);
         else
             return 0;
