--- conflicted
+++ resolved
@@ -414,15 +414,9 @@
 {
     uint32_t i;
 
-<<<<<<< HEAD
     for (i = 0; i < c->crypto_connections_length; ++i)
-        if (c->crypto_connections[i].status != CONN_NO_CONNECTION)
+        if (c->crypto_connections[i].status != CRYPTO_CONN_NO_CONNECTION)
             if (id_equal(public_key, c->crypto_connections[i].public_key))
-=======
-    for (i = 0; i < c->crypto_connections_length; ++i) {
-        if (c->crypto_connections[i].status != CRYPTO_CONN_NO_CONNECTION)
-            if (memcmp(public_key, c->crypto_connections[i].public_key, crypto_box_PUBLICKEYBYTES) == 0)
->>>>>>> f3be5609
                 return i;
 
     return -1;
